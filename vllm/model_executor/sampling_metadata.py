--- conflicted
+++ resolved
@@ -6,14 +6,9 @@
 
 from vllm.model_executor.layers.ops.sample import get_num_triton_sampler_splits
 from vllm.sampling_params import SamplingParams, SamplingType
-<<<<<<< HEAD
-from vllm.sequence import SequenceData
-from vllm.utils import is_pin_memory_available, is_hpu
-=======
 from vllm.sequence import SequenceData, SequenceGroupMetadata
 from vllm.utils import (async_tensor_h2d, is_pin_memory_available,
-                        maybe_expand_dim)
->>>>>>> cc466a32
+                        maybe_expand_dim, is_hpu)
 
 _SAMPLING_EPS = 1e-5
 _SEED_0_REPLACEMENT = 3403598558
