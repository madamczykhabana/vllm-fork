--- conflicted
+++ resolved
@@ -27,17 +27,10 @@
 import torch
 import torch.nn as nn
 
-<<<<<<< HEAD
+from vllm import _custom_ops as ops
 from vllm.utils import is_hpu
 if is_hpu():
-    from vllm.hpu import ops
     from vllm.hpu.rotary_embed import HpuRotaryEmbedding
-else:
-    from vllm._C import ops
-=======
-from vllm import _custom_ops as ops
->>>>>>> cc466a32
-
 
 def _rotate_neox(x: torch.Tensor) -> torch.Tensor:
     x1 = x[..., :x.shape[-1] // 2]
